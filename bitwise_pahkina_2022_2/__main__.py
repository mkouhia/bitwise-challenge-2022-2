--- conflicted
+++ resolved
@@ -7,13 +7,6 @@
 from .optimize import optimize
 
 
-<<<<<<< HEAD
-def main():
-    """Generate base network, create variations, find best solution"""
-    network_json = str((Path(__file__).parent / "koodipahkina-data.json").absolute())
-    res = optimize(network_json, termination={"n_max_gen": 20}, seed=1, verbose=True)
-    base_net = BaseNetwork.from_json(network_json)
-=======
 def main(argv: list[str] = None):
     """Generate base network, create variations, find best solution
 
@@ -22,9 +15,9 @@
     """
     parsed_args = _parse_args(argv)
 
-    base_net = BaseNetwork.from_json(Path(__file__).parent / "koodipahkina-data.json")
+    network_json = Path(__file__).parent / "koodipahkina-data.json"
     res = optimize(
-        base_net,
+        network_json,
         termination={"n_max_gen": parsed_args.max_gen},
         seed=1,
         verbose=not parsed_args.quiet,
@@ -32,10 +25,11 @@
         metric_log=parsed_args.metric_log,
         resume=parsed_args.resume,
     )
->>>>>>> 83c5e7f2
 
     if parsed_args.quiet:
         return
+
+    base_net = BaseNetwork.from_json()
 
     best_x_binary = res.opt.get("pheno")[0]
     removed_edges = (best_x_binary == 0).nonzero()[0]
