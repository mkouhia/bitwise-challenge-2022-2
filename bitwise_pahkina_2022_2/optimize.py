--- conflicted
+++ resolved
@@ -1,28 +1,18 @@
 """Optimization implementation"""
 
-<<<<<<< HEAD
 import multiprocessing
-import os
-=======
 import os
 from pathlib import Path
 import time
 import numpy as np
->>>>>>> 83c5e7f2
 
 import numpy as np
 from pymoo.algorithms.soo.nonconvex.brkga import BRKGA
-<<<<<<< HEAD
-from pymoo.core.duplicate import (
-    ElementwiseDuplicateElimination,
-    DefaultDuplicateElimination,
-)
+from pymoo.core.duplicate import ElementwiseDuplicateElimination
 from pymoo.core.problem import ElementwiseProblem, starmap_parallelized_eval
-=======
 from pymoo.core.callback import Callback
 from pymoo.core.duplicate import ElementwiseDuplicateElimination
 from pymoo.core.problem import ElementwiseProblem
->>>>>>> 83c5e7f2
 from pymoo.core.result import Result
 from pymoo.operators.sampling.rnd import FloatRandomSampling
 from pymoo.optimize import minimize
@@ -114,16 +104,12 @@
 
 
 def optimize(
-<<<<<<< HEAD
-    network_json: os.PathLike, termination: dict | None = None, **kwargs
-=======
-    base_network: BaseNetwork,
+    network_json: os.PathLike,
     termination: dict | None = None,
     x_path: os.PathLike | None = None,
     metric_log: os.PathLike | None = None,
     resume: bool = False,
     **kwargs
->>>>>>> 83c5e7f2
 ) -> Result:
     """Main optimization method
 
