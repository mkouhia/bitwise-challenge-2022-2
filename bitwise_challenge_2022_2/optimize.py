"""Optimization implementation"""

import os
from pathlib import Path
import shutil
import time

import networkx as nx
import numba
import numpy as np
from matplotlib import pyplot as plt
from matplotlib.axes import Axes
from pymoo.algorithms.soo.nonconvex.brkga import BRKGA
from pymoo.core.duplicate import DefaultDuplicateElimination
from pymoo.core.population import Population
from pymoo.core.problem import Problem
from pymoo.core.callback import Callback
from pymoo.core.result import Result
from pymoo.operators.sampling.rnd import FloatRandomSampling
from pymoo.optimize import minimize
from pymoo.util.display import SingleObjectiveDisplay
from pymoo.util.termination.default import SingleObjectiveDefaultTermination
from pyrecorder.recorder import Recorder
from pyrecorder.writers.streamer import Streamer

<<<<<<< HEAD
from .network import BaseNetwork, evaluate_many
=======
from .network import BaseNetwork, NetworkGraph, evaluate_many, create_comparison_hash
>>>>>>> 508596d3


class MyProblem(Problem):

    """Network optimization problem"""

    def __init__(self, network_json: os.PathLike, **kwargs):
        self.base_network = BaseNetwork.from_json(network_json)
        self.edges = self.base_network.get_edge_matrix()
        self.weights = self.base_network.get_weight_vector()

        super().__init__(
            n_var=len(self.base_network.edges),
            n_obj=1,
            n_constr=0,
            xl=0,
            xu=1,
            **kwargs,
        )

    def _evaluate(self, x, out, *args, **kwargs):
        base_mat = self.base_network.to_adjacency_matrix()
        x_boolean = np.round(x).astype(bool)

        objective, hash_, x_final = evaluate_many(
            base_mat, x_boolean, self.edges, self.weights
        )

        out["F"] = objective
        out["hash"] = hash_
        out["x_final"] = x_final


class MyDuplicateElimination(DefaultDuplicateElimination):

    """Eliminate duplicates by comparing result hashes"""

    def __init__(self, **kwargs) -> None:
        super().__init__(**kwargs)

    def _do(self, pop: Population, other: Population, is_duplicate: np.ndarray):
        return self._do_compare(pop.get("hash"), other.get("hash"), is_duplicate)

    @staticmethod
    @numba.njit(parallel=True)
    def _do_compare(
        arr_a: np.ndarray, arr_b: np.ndarray | None, is_duplicate: np.ndarray
    ):
        # pylint: disable=not-an-iterable
        if arr_b is None:
            for i in numba.prange(len(arr_a)):
                for j in numba.prange(i + 1, len(arr_a)):
                    if arr_a[i] == arr_b[j]:
                        is_duplicate[i] = True
                        break
        else:
            for i in numba.prange(len(arr_a)):
                for j in numba.prange(len(arr_b)):
                    if arr_a[i] == arr_b[j]:
                        is_duplicate[i] = True
                        break

        return is_duplicate


class MyDisplay(SingleObjectiveDisplay):  # pylint: disable=too-few-public-methods

    """Modified display

    Include evaluations per second
    """

    def __init__(self, favg=True, n_gen_offset: int = 0, **kwargs):
        super().__init__(favg, **kwargs)
        self.n_gen_offset = n_gen_offset
        self._prev_time = time.time()

    def _do(self, problem, evaluator, algorithm):
        super()._do(problem, evaluator, algorithm)
        time_now = time.time()

        # Offset n_gen in printout
        self.output.attrs[0][1] += self.n_gen_offset

        self.output.append("x_opt", algorithm.opt[0].get("x_final").mean())
        self.output.append("x_avg", algorithm.pop.get("x_final").mean())
        self.output.append(
            "eval_per_s", algorithm.pop.size / (time_now - self._prev_time)
        )

        self._prev_time = time_now


class MyCallback(Callback):  # pylint: disable=too-few-public-methods

    """Callback on each generation

    Attributes:
        x_path (Path): location for X array storage file
        metric_log (Path): location for metric log file
    """

    def __init__(
        self,
        plot: bool = False,
        network_json: os.PathLike | None = None,
        x_path: os.PathLike | None = None,
        metric_log: os.PathLike | None = None,
        resume: bool = False,
        n_gen_offset: int = 0,
    ) -> None:
        super().__init__()

        self.x_path = Path(x_path)
        self.metric_log = Path(metric_log)

<<<<<<< HEAD
        for key in ["n_gen", "f_opt", "f_avg", "x_opt", "x_avg", "eval_per_s"]:
=======
        self.base_network = (
            None if network_json is None else BaseNetwork.from_json(network_json)
        )
        self.rec = Recorder(Streamer()) if plot else None

        self._current_best_x = np.empty(0)
        self._current_obj_dist = np.empty(0)
        self._current_gen = 0
        self._obj_history = []
        self._f_max = 0.0

        for key in ["n_gen", "f_opt", "f_avg", "cv_avg", "x_avg", "eval_per_s"]:
>>>>>>> 508596d3
            self.data[key] = []
        self.n_gen_offset = n_gen_offset
        self._init_log(resume=resume)
        self._prev_time = time.time()

    def _init_log(self, resume=False):
        if not resume and self.metric_log.exists():
            self.metric_log.unlink()

        if not self.metric_log.exists():
            self.metric_log.parent.mkdir(parents=True, exist_ok=True)
            with open(self.metric_log, "w", encoding="utf8") as metric_file:
                metric_file.write(",".join(self.data.keys()) + "\n")

    def notify(self, algorithm, **kwargs):
        time_now = time.time()

        opt = algorithm.opt[0]
<<<<<<< HEAD
=======

        self._current_best_x = opt.get("pheno")
        self._current_obj_dist = algorithm.pop.get("F")
        self._current_gen = algorithm.n_gen
        self._obj_history.append(opt.F[0])

        # pylint: disable=invalid-name
        F, CV, X, feasible = algorithm.pop.get("F", "CV", "pheno", "feasible")
        feasible = np.where(feasible[:, 0])[0]
>>>>>>> 508596d3

        self.data["n_gen"].append(algorithm.n_gen + self.n_gen_offset)
        self.data["f_opt"].append(opt.F[0])
        self.data["f_avg"].append(algorithm.pop.get("F").mean())
        self.data["x_opt"].append(opt.get("x_final").mean())
        self.data["x_avg"].append(algorithm.pop.get("x_final").mean())
        self.data["eval_per_s"].append(
            algorithm.pop.size / (time_now - self._prev_time)
        )

        if self.x_path is not None:
            self._write_x_file(algorithm.pop.get("X"))

        if self.metric_log is not None:
            with open(self.metric_log, "a", encoding="utf8") as metric_file:
                line_vals = (str(val[-1]) for val in self.data.values())
                metric_file.write(",".join(line_vals) + "\n")

        self._prev_time = time_now

        if self.rec is not None:
            t0 = time.time()
            self._plot_results()
            self.rec.record()
            t1 = time.time()
            print(f"Plotting overhead: {t1-t0:.3f} s")

    def _write_x_file(self, x_array):
        """Write x array to file, using temporary .bak file"""
        handle_bak = self.x_path.exists()
        if handle_bak:
            bak_path = self.x_path.parent / (self.x_path.name + ".bak")
            shutil.copy(self.x_path, bak_path)

        np.save(self.x_path, x_array)

        if handle_bak:
            os.unlink(bak_path)

    def _plot_results(self):
        """Create matplotlib plot of the results, leave out plt.show()"""
        graph = nx.Graph()
        edges = [
            (u, v, self.base_network.weights[id_])
            for id_, (u, v) in self.base_network.edges.items()
        ]
        edges_actual = [
            (u, v)
            for id_, (u, v) in self.base_network.edges.items()
            if self._current_best_x[id_]
        ]
        edges_missing = [
            (u, v)
            for id_, (u, v) in self.base_network.edges.items()
            if not self._current_best_x[id_]
        ]
        graph.add_weighted_edges_from(edges)
        graph.add_nodes_from(self.base_network.nodes.keys())

        plt.figure(figsize=(14, 8))

        ax0: Axes = plt.subplot2grid((2, 5), (0, 0), 2, 3)
        ax1: Axes = plt.subplot2grid((2, 5), (0, 3), 1, 2)
        ax2: Axes = plt.subplot2grid((2, 5), (1, 3), 1, 2)

        # ax0 - graph
        ax0.set_title(f"Generation {self._current_gen}", y=0.97)
        nx.draw_networkx_nodes(
            graph, pos=self.base_network.nodes, node_size=50, node_color="gold", ax=ax0
        )
        nx.draw_networkx_edges(
            graph,
            pos=self.base_network.nodes,
            edgelist=edges_missing,
            edge_color="#C14242",
            alpha=0.3,
            ax=ax0,
        )
        nx.draw_networkx_edges(
            graph,
            pos=self.base_network.nodes,
            edgelist=edges_actual,
            ax=ax0,
        )
        ax0.set_aspect("equal")
        ax0.set_axis_off()

        # ax1 - distribution of objective values as histogram
        ax1.set_ylabel("Count")
        ax1.set_xlabel("Objective value")

        f_dist = self._current_obj_dist[~np.isinf(self._current_obj_dist)]
        min_val = (self._obj_history[-1] // 100) * 100
        self._f_max = max((f_dist.max() // 100 + 1) * 100, self._f_max)

        ax1.hist(
            f_dist, bins=min_val + np.arange((self._f_max - min_val) // 50 + 1) * 50
        )
        ax1.set_xlim(min_val, self._f_max)

        # ax2 - objective vs generations
        ax2.set_ylabel("Objective value")
        ax2.set_xlabel("Number of generations")
        ax2.plot(self._obj_history)

        plt.subplots_adjust(0.02, 0.06, 0.98, 0.98, 0.04, 0.15)


def optimize(
    network_json: os.PathLike,
    termination: dict | None = None,
    x_path: os.PathLike | None = None,
    metric_log: os.PathLike | None = None,
    resume: bool = False,
    plot: bool = False,
    **kwargs,
) -> Result:
    """Main optimization method

    Args:
        network_json (os.PathLike): Location to network specification
        termination (dict | None, optional): Keyword arguments
          for termination criteria. See
          :func:`~pymoo.util.termination.default.SingleObjectiveDefaultTermination`.
          Defaults to None.
        x_path (os.PathLike | None): location for saving intermediate
          x values for population.
        metric_log (os.PathLike | None): location for logging
          optimization running metrics.
        resume (bool): continue from previous result in x_path.
          Defaults to False.
        kwargs: keyword arguments to minimization problem

    Returns:
        Result: pymoo optimization result
    """
    problem = MyProblem(network_json)

    population_size = 2 * problem.n_var
    sampling = np.load(x_path) if resume else FloatRandomSampling()
    n_gen_offset = _get_n_gen_offset(metric_log=metric_log) if resume else 0

    algorithm = BRKGA(
        n_elites=int(population_size * 0.2),
        n_offsprings=int(population_size * 0.7),
        n_mutants=int(population_size * 0.1),
        bias=0.7,
        eliminate_duplicates=MyDuplicateElimination(),
        sampling=sampling,
        callback=MyCallback(
            plot=plot,
            network_json=network_json,
            x_path=x_path,
            metric_log=metric_log,
            resume=resume,
            n_gen_offset=n_gen_offset,
        ),
        display=MyDisplay(n_gen_offset=n_gen_offset),
    )

    termination = SingleObjectiveDefaultTermination(**termination)

    res = minimize(problem, algorithm, termination, **kwargs)

    return res


def _get_n_gen_offset(metric_log: os.PathLike | None):
    n_gen = 0

    if metric_log is None or not Path(metric_log).exists():
        return n_gen

    with open(metric_log, "r", encoding="utf-8") as metric_file:
        line = ""
        for line in metric_file:
            pass  # skip to last line
        try:
            parts = line.strip().split(",")
            n_gen = int(parts[0])
        except (IndexError, ValueError):
            pass

    return n_gen<|MERGE_RESOLUTION|>--- conflicted
+++ resolved
@@ -23,11 +23,7 @@
 from pyrecorder.recorder import Recorder
 from pyrecorder.writers.streamer import Streamer
 
-<<<<<<< HEAD
 from .network import BaseNetwork, evaluate_many
-=======
-from .network import BaseNetwork, NetworkGraph, evaluate_many, create_comparison_hash
->>>>>>> 508596d3
 
 
 class MyProblem(Problem):
@@ -144,9 +140,6 @@
         self.x_path = Path(x_path)
         self.metric_log = Path(metric_log)
 
-<<<<<<< HEAD
-        for key in ["n_gen", "f_opt", "f_avg", "x_opt", "x_avg", "eval_per_s"]:
-=======
         self.base_network = (
             None if network_json is None else BaseNetwork.from_json(network_json)
         )
@@ -158,8 +151,7 @@
         self._obj_history = []
         self._f_max = 0.0
 
-        for key in ["n_gen", "f_opt", "f_avg", "cv_avg", "x_avg", "eval_per_s"]:
->>>>>>> 508596d3
+        for key in ["n_gen", "f_opt", "f_avg", "x_opt", "x_avg", "eval_per_s"]:
             self.data[key] = []
         self.n_gen_offset = n_gen_offset
         self._init_log(resume=resume)
@@ -178,23 +170,16 @@
         time_now = time.time()
 
         opt = algorithm.opt[0]
-<<<<<<< HEAD
-=======
-
-        self._current_best_x = opt.get("pheno")
+
+        self._current_best_x = opt.get("x_final")
         self._current_obj_dist = algorithm.pop.get("F")
         self._current_gen = algorithm.n_gen
         self._obj_history.append(opt.F[0])
 
-        # pylint: disable=invalid-name
-        F, CV, X, feasible = algorithm.pop.get("F", "CV", "pheno", "feasible")
-        feasible = np.where(feasible[:, 0])[0]
->>>>>>> 508596d3
-
         self.data["n_gen"].append(algorithm.n_gen + self.n_gen_offset)
         self.data["f_opt"].append(opt.F[0])
         self.data["f_avg"].append(algorithm.pop.get("F").mean())
-        self.data["x_opt"].append(opt.get("x_final").mean())
+        self.data["x_opt"].append(self._current_best_x.mean())
         self.data["x_avg"].append(algorithm.pop.get("x_final").mean())
         self.data["eval_per_s"].append(
             algorithm.pop.size / (time_now - self._prev_time)
