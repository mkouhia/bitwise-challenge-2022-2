--- conflicted
+++ resolved
@@ -16,28 +16,12 @@
     Args:
         argv (list[str]): List of command line arguments. Defaults to None.
     """
-<<<<<<< HEAD
-    parsed_args = _parse_args(argv)
-
-    network_json = Path(__file__).parent / "koodipahkina-data.json"
-    res = optimize(
-        network_json,
-        termination={"n_max_gen": parsed_args.max_gen},
-        seed=1,
-        verbose=not parsed_args.quiet,
-        x_path=parsed_args.xpath,
-        metric_log=parsed_args.metric_log,
-        resume=parsed_args.resume,
-    )
-=======
     try:
         parsed_args = _parse_args(argv)
 
-        base_net = BaseNetwork.from_json(
-            Path(__file__).parent / "koodipahkina-data.json"
-        )
+        network_json = Path(__file__).parent / "koodipahkina-data.json"
         res = optimize(
-            base_net,
+            network_json,
             termination={"n_max_gen": parsed_args.max_gen},
             seed=1,
             verbose=not parsed_args.quiet,
@@ -47,20 +31,15 @@
         )
 
         if not parsed_args.quiet:
+            base_net = BaseNetwork.from_json(network_json)
             _print_report(res, base_net)
 
     except KeyboardInterrupt:
         print("\nInterrupted, exiting")
         sys.exit(1)
->>>>>>> be4960f1
 
 
-<<<<<<< HEAD
-    base_net = BaseNetwork.from_json(network_json)
-
-=======
 def _print_report(res: Result, base_net: BaseNetwork):
->>>>>>> be4960f1
     best_x_binary = res.opt.get("pheno")[0]
     removed_edges = (best_x_binary == 0).nonzero()[0]
     new_net = base_net.as_graph(remove_edges=removed_edges.tolist())
